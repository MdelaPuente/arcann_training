--- conflicted
+++ resolved
@@ -162,7 +162,6 @@
         if nb_steps <= 1000:
             slurm_file_array_subsys = cf.replace_in_list(slurm_file_array_subsys,"_R_NEW_START_","0")
             if nb_steps <= 250:
-<<<<<<< HEAD
                 slurm_file_array_subsys = cf.replace_in_list(slurm_file_array_subsys,"_R_ARRAY_START_",str(1))
                 slurm_file_array_subsys = cf.replace_in_list(slurm_file_array_subsys,"_R_ARRAY_END_",str(nb_steps))
                 if it0_subsys_nr != len(config_json["subsys_nr"]) - 1:
@@ -172,27 +171,12 @@
                 else:
                     True
                 cf.write_file(subsys_apath/("job_labeling_array_"+cluster_spec["arch_type"]+"_"+cluster+"_0.sh"),slurm_file_array_subsys)
-=======
-                slurm_file_array_subsys = cf.replace_in_list(slurm_file_array_subsys,'_NEW_START_','0')
-                slurm_file_array_subsys = cf.replace_in_list(slurm_file_array_subsys,'_ARRAY_START_',str(1))
-                slurm_file_array_subsys = cf.replace_in_list(slurm_file_array_subsys,'_ARRAY_END_',str(nb_steps))
-                if it0_subsys_nr != len(config_json['subsys_nr']) - 1:
-                    slurm_file_array_subsys = cf.replace_in_list(slurm_file_array_subsys,'_LAUNCHNEXT_','1')
-                    slurm_file_array_subsys = cf.replace_in_list(slurm_file_array_subsys,'_NEXT_JOB_FILE_','0')
-                    slurm_file_array_subsys = cf.replace_in_list(slurm_file_array_subsys,'_CD_WHERE_','${SLURM_SUBMIT_DIR}/../'+subsys_list[it0_subsys_nr+1])
-                else:
-                    True
-                cf.write_file('./job_labeling_array_'+arch_type+'_'+cluster+'_0.sh',slurm_file_array_subsys)
->>>>>>> b61555d4
+
             else:
                 slurm_file_array_subsys_dict={}
                 quotient = nb_steps // 250
                 remainder = nb_steps % 250
-<<<<<<< HEAD
-
-=======
-                
->>>>>>> b61555d4
+
                 for i in range(0,quotient+1):
                     if i < quotient:
                         slurm_file_array_subsys_dict[str(i)] = cf.replace_in_list(slurm_file_array_subsys,"_R_ARRAY_START_",str(250*i + 1))
